import functools
import numpy as npy
import optax
import jax
import jax.numpy as np
from jax import random
from jax import jit
from jax import Array

# import matplotlib.pyplot as plt
# from jax.example_libraries import optimizers as jax_opt


def compute_conceptor(X, aperture, svd=False):
    """
    Computes the conceptor matrix for a given input matrix X and an aperture value.

    Parameters:
    X (numpy.ndarray): Input matrix of shape (n_samples, n_features).
    aperture (float): Aperture value used to compute the conceptor matrix.
    svd (bool): if true compute conceptor using singular value decomposition
    Returns:
    numpy.ndarray: Conceptor matrix of shape (n_features, n_features).
    """
    R = np.dot(X.T, X) / X.shape[0]
    if not svd:
        C = np.dot(R, np.linalg.inv(R + aperture ** (-2) * np.eye(R.shape[0])))
        return C
    else:
        U, S, _ = np.linalg.svd(R, full_matrices=False, hermitian=True)
        C = U * (S / (S + 0.001 * np.ones(S.shape))) @ U.T
        return C


def rnn_params(
    rnn_size,
    input_size,
    output_size,
    input_scaling,
    spectral_radius,
    a_dt,
    bias_scaling=0.8,
    seed=1235,
):
    """
    Initializes the parameters for a simple RNN model.

    Args:
    rnn_size (int): The number of hidden units in the RNN.
    input_size (int): The number of input features.
    output_size (int): The number of output features.
    input_scaling (float): Scaling factor for the input weights.
    spectral_radius (float): Desired spectral radius of the recurrent weight matrix.
    a_dt (float): Time step size.
    bias_scaling (float, optional): Scaling factor for the bias terms. Defaults to 0.8.
    seed (int, optional): Seed for the random number generator. Defaults to 1235.

    Returns:
    dict: A dictionary containing the initialized parameters.
    """

    prng = npy.random.default_rng(seed)

    def rnn_ini(shape, spectral_radius):
        w = prng.normal(size=shape)
        current_spectral_radius = max(abs(npy.linalg.eig(w)[0]))
        w *= spectral_radius / current_spectral_radius
        return w

    params = dict(
        win=prng.normal(size=(rnn_size, input_size)) * input_scaling,
        w=rnn_ini((rnn_size, rnn_size), spectral_radius),
        bias=prng.normal(size=(rnn_size,)) * bias_scaling,
        wout=prng.normal(size=(output_size, rnn_size)),
        bias_out=prng.normal(size=(output_size,)) * bias_scaling,
        a_dt=a_dt * np.ones(rnn_size),
        x_ini=0.1 * prng.normal(size=(rnn_size)),
    )

    return jax.tree_map(lambda x: np.array(x), params)


@functools.partial(jax.jit, static_argnums=4)
def forward_rnn(params, conceptor, ut, x_init=None, autoregressive=False):
    """
    Forward pass of a recurrent neural network (RNN) with optional autoregressive mode.

    Args:
    - params (dict): dictionary containing the RNN parameters (weights and biases).
    - conceptor (ndarray): matrix used to constrain the RNN dynamics.
    - ut (ndarray): input to the RNN.
    - idx (int): index of the RNN to use (in case multiple RNNs are stored in params).
    - x_init (ndarray, optional): initial state of the RNN. Defaults to None.
    - autoregressive (bool, optional): whether to use autoregressive output. Defaults to False.

    Returns:
    - YX (ndarray): output of the RNN.
    """
    if x_init is None:
        x_init = params["x_ini"]

    if conceptor is None:
        conceptor = np.eye(x_init.shape[0])

    def apply_fun_scan(params, xy, ut, autoregressive=False):
        x, y = xy

        ut = (
            ut if not autoregressive else np.dot(params["wout"], x) + params["bias_out"]
        )

        x = conceptor @ (
            (1 - params["a_dt"]) * x
            + params["a_dt"]
            * np.tanh(params["w"] @ x + params["win"] @ ut + params["bias"])
        )

        y = params["wout"] @ x + params["bias_out"]

        xy = (x, y)

        return xy, np.concatenate((y, x))

    f = functools.partial(apply_fun_scan, params, autoregressive=autoregressive)
    xy = (x_init, np.zeros(params["bias_out"].shape[0]))
    _, yx = jax.lax.scan(f, xy, ut)
    return yx

<<<<<<< HEAD
# @jit
def forward_rnn_interp(params, C_manifold, x_init, ratio, length, spd_interp=None):
=======

@jit
def forward_rnn_interp(params, C_manifold, x_init, lambda_t):
>>>>>>> 24223fca
    """
    Computes the autoregressive mode forward pass of a recurrent neural network (RNN) with
    interpolated parameters.

    Args:
    - params (dict): dictionary containing the RNN parameters
    - C_manifold (list): list of two matrices representing the two endpoints of the interpolation
    - x_init (ndarray or None): initial hidden state of the RNN; if None, uses params["x_ini"]
    - lambda_t (ndarray): array of interpolation ratios between the two endpoints of C_manifold

    Returns:
    - y_rnn_interp (ndarray):
    - x_rnn_interp (ndarray):
    """
    if x_init is None:
        x_init = params["x_ini"]

<<<<<<< HEAD
    if spd_interp is not None:
        C_fb = spd_interp(C_manifold[0], C_manifold[1], ratio)    
    else:
        C_fb = (1-ratio)*C_manifold[0] + ratio*C_manifold[1]

    def apply_fun_scan(params, xyc, t):

        x, y, count = xyc
=======
    def apply_fun_scan(params, xyc, ratio):
        x, y, count = xyc

        C_fb = (1 - ratio) * C_manifold[0] + ratio * C_manifold[1]
>>>>>>> 24223fca

        ut = params["wout"] @ x + params["bias_out"]

        x = C_fb @ (
            (1 - params["a_dt"]) * x
            + params["a_dt"]
            * np.tanh(params["w"] @ x + params["win"] @ ut + params["bias"])
        )

        y = params["wout"] @ x + params["bias_out"]

        xyc = (x, y, count + 1)

        return xyc, np.concatenate((y, x))

    f = functools.partial(apply_fun_scan, params)
<<<<<<< HEAD
    xyc = (x_init, np.zeros(params['bias_out'].shape[0]), 0)
    t = np.linspace(0, 1, length)
    _, yx = jax.lax.scan(f, xyc,t)
    
    y_rnn_interp = yx[:, :-x_init.shape[0]]
=======
    xyc = (x_init, np.zeros(params["bias_out"].shape[0]), 0)
    _, yx = jax.lax.scan(f, xyc, lambda_t)

    y_rnn_interp = yx[:, : -x_init.shape[0]]
>>>>>>> 24223fca
    x_rnn_interp = yx[:, -x_init.shape[0]:]
    return x_rnn_interp, y_rnn_interp


def wout_ridge_regression(xt: Array, ut: Array, yt_hat: Array, alpha: float) -> Array:
    """Compute updated weights with the given optimizer.

    :param xt: collected reservoir states (T, N)
    :param ut: input (T, K)
    :param yt_hat: desired output (T, L)
    :param optimizer: optimizer object, e.g. linear regression.
    :return W: weight matrix of size (N, N)
    """
    S = xt.copy()
    if alpha is None or alpha == 0.0:
        # linear regression
        # npy.dot(npy.linalg.pinv(S), yt_hat).T
        w_out = npy.dot(npy.linalg.pinv(S), yt_hat).T
    else:
        # ridge regression
        R = npy.dot(S.T, S)
        D = yt_hat
        P = npy.dot(S.T, D)
        w_out = np.dot(npy.linalg.inv(R + alpha * npy.eye(R.shape[0])), P).T
    return w_out


def initialize_wout(params, ut, yt, reg_wout=10):
    """
    Initializes the output weights and bias for a given set of input and output data.

    Args:
    - params (dict): A dictionary containing the RNN parameters.
    - ut (numpy.ndarray): input data of shape (batch_size, num_steps, input_size).
    - yt (numpy.ndarray): output data of shape (batch_size, num_steps, output_size).
    - reg_wout (float): Regularization parameter for the ridge regression.

    Returns:
    - params (dict): updated dictionary of RNN parameters, including output weights and bias.
    - X_flat (numpy.ndarray): RNN hidden state of shape (batch_size * num_steps, hidden_size).
    - Y_flat (numpy.ndarray): flattened output data of shape (batch_size * num_steps, output_size).
    """
    # Record input driven dyna
    yx_vmap = jax.vmap(forward_rnn, in_axes=(None, None, 0, None, None))
    xy = yx_vmap(params, None, ut, params["x_ini"], False)

    X = xy[:, :, ut.shape[2]:]

    X_flat = X.reshape(-1, X.shape[-1])
    X_flat_bias = np.hstack((X_flat, np.ones((X_flat.shape[0], 1))))
    Y_flat = yt.reshape(-1, yt.shape[-1])
    Wout_b = wout_ridge_regression(X_flat_bias, 0, Y_flat, reg_wout)

    Wout = Wout_b[:, :-1]
    b = Wout_b[:, -1]
    params["wout"] = Wout
    params["bias_out"] = b

    return params, X_flat, Y_flat


def loss_fn(params, u_input, y_reconstruction, aperture, beta_1=0, beta_2=0, washout=0):
    """
    Computes the loss function for a given set of parameters, input, and target output.

    Args:
    - params: dictionary containing the parameters of the RNN model
    - u_input: input sequence of shape (batch_size, seq_len, input_dim)
    - y_reconstruction: target output sequence of shape (batch_size, seq_len, input_dim)
    - aperture: float value representing the aperture of the Conceptor matrix
    - beta_1: float value representing the weight of the Conceptor loss term in the total loss
    - beta_2: float value representing the weight of the mean Conceptor loss term in the total loss
    - washout: integer value representing the number of initial time steps to discard

    Returns:
    - loss: float value representing the total loss
    - tuple containing:
        - err_c: float value representing the Conceptor loss
        - err_c_mean: float value representing the mean Conceptor loss
        - error_per_sample: numpy array of shape (batch_size,) containing the error per sample
        - X: np.array with RNN hidden states of shape (batch_size, seq_len, hidden_dim)
    """
    key = random.PRNGKey(0)

    x_init = (
        None if washout == 0 else random.uniform(key, shape=(params["w"].shape[0],))
    )

    forward_vmap = jax.vmap(forward_rnn, (None, None, 0, None, None))
    yx = forward_vmap(params, None, u_input, x_init, False)

    X = yx[:, :, u_input.shape[2]:]
    y_rnn = yx[:, :, : u_input.shape[2]]

    error_per_sample = np.sum(
        (y_rnn[:, washout:, :] - y_reconstruction[:, washout:, :]) ** 2, axis=2
    )
    error_per_sample = np.mean(error_per_sample, axis=1)

    # get conceptor
    C = jax.vmap(lambda x: compute_conceptor(x, aperture))(X)

    M = jax.vmap(lambda x: np.mean(x, axis=0), (0))(X)

    err_mse = np.mean(error_per_sample)
    err_c = np.linalg.norm(C[0] - C[1])
    err_c_mean = np.linalg.norm(M[0] - M[1])
    # ridge = np.linalg.norm(params["wout"] ** 2) + np.linalg.norm(params["w"] ** 2)
    loss = err_mse + beta_1 * err_c + beta_2 * err_c_mean  # + 0.01 * ridge

    return loss, (err_c, err_c_mean, error_per_sample, X)


@functools.partial(jax.jit, static_argnums=(4, 5, 6, 7, 8))
def update(
    params,
    u_input,
    y_reconstruction,
    opt_state,
    opt_update,
    aperture,
    beta_1=0,
    beta_2=0,
    washout=0,
):
    """
    Update the parameters of a recurrent neural network using the given input and output data.

    Args:
    - params: the current parameters of the RNN
    - u_input: the input data to the RNN
    - y_reconstruction: the output data from the RNN
    - opt_state: the current state of the optimizer
    - opt_update: the update function for the optimizer
    - aperture: the size of the conceptor aperture used in the loss function
    - beta_1: the beta_1 parameter for the conceptor distance loss (default 0)
    - beta_2: the beta_2 parameter for the mean state loss (default 0)
    - washout: the number of time steps to use for washout (default 0)

    Returns:
    - opt_state: the updated state of the optimizer
    - loss: the current loss value
    - err_c: the conceptor error value
    - err_c_mean: the current mean error value for the states
    - err_mse: the current mean squared error value
    - X: the current output of the RNN
    - grads_norm: the norm of the gradients used in the update
    """
    (loss, ret), grads = jax.value_and_grad(loss_fn, has_aux=True)(
        params, u_input, y_reconstruction, aperture, beta_1, beta_2, washout
    )

    err_c, err_c_mean, err_mse, X = ret

    # compute gradient norms
    nrm = jax.tree_map(lambda g: np.linalg.norm(g), grads)
    grads_norm, _ = jax.tree_util.tree_flatten(nrm)

    # gradient update
    updates, opt_state = opt_update(grads, opt_state, params)
    params = optax.apply_updates(params, updates)

    # create a dict that contains all values that should be logged
    info = dict(
        loss=loss,
        err_c=err_c,
        err_c_mean=err_c_mean,
        err_mse=err_mse,
        grads_norm=grads_norm,
    )

    return params, opt_state, X, info<|MERGE_RESOLUTION|>--- conflicted
+++ resolved
@@ -126,14 +126,9 @@
     _, yx = jax.lax.scan(f, xy, ut)
     return yx
 
-<<<<<<< HEAD
-# @jit
-def forward_rnn_interp(params, C_manifold, x_init, ratio, length, spd_interp=None):
-=======
 
 @jit
 def forward_rnn_interp(params, C_manifold, x_init, lambda_t):
->>>>>>> 24223fca
     """
     Computes the autoregressive mode forward pass of a recurrent neural network (RNN) with
     interpolated parameters.
@@ -151,7 +146,6 @@
     if x_init is None:
         x_init = params["x_ini"]
 
-<<<<<<< HEAD
     if spd_interp is not None:
         C_fb = spd_interp(C_manifold[0], C_manifold[1], ratio)    
     else:
@@ -160,12 +154,6 @@
     def apply_fun_scan(params, xyc, t):
 
         x, y, count = xyc
-=======
-    def apply_fun_scan(params, xyc, ratio):
-        x, y, count = xyc
-
-        C_fb = (1 - ratio) * C_manifold[0] + ratio * C_manifold[1]
->>>>>>> 24223fca
 
         ut = params["wout"] @ x + params["bias_out"]
 
@@ -182,18 +170,11 @@
         return xyc, np.concatenate((y, x))
 
     f = functools.partial(apply_fun_scan, params)
-<<<<<<< HEAD
     xyc = (x_init, np.zeros(params['bias_out'].shape[0]), 0)
     t = np.linspace(0, 1, length)
     _, yx = jax.lax.scan(f, xyc,t)
     
     y_rnn_interp = yx[:, :-x_init.shape[0]]
-=======
-    xyc = (x_init, np.zeros(params["bias_out"].shape[0]), 0)
-    _, yx = jax.lax.scan(f, xyc, lambda_t)
-
-    y_rnn_interp = yx[:, : -x_init.shape[0]]
->>>>>>> 24223fca
     x_rnn_interp = yx[:, -x_init.shape[0]:]
     return x_rnn_interp, y_rnn_interp
 
