import functools
import numpy as npy
import optax
import jax
import jax.numpy as np
from jax import random
from jax import jit
import flax.linen as nn
from jax import Array
# import matplotlib.pyplot as plt
# from jax.example_libraries import optimizers as jax_opt


def compute_conceptor(X, aperture, svd=False):
    """
    Computes the conceptor matrix for a given input matrix X and an aperture value.

    Parameters:
    X (numpy.ndarray): Input matrix of shape (n_samples, n_features).
    aperture (float): Aperture value used to compute the conceptor matrix.
    svd (bool): if true compute conceptor using singular value decomposition
    Returns:
    numpy.ndarray: Conceptor matrix of shape (n_features, n_features).
    """
    R = np.dot(X.T, X) / X.shape[0]
    if not svd:
        C = np.dot(R, np.linalg.inv(R + aperture ** (-2) * np.eye(R.shape[0])))
        return C
    else:
        U, S, _ = np.linalg.svd(R, full_matrices=False, hermitian=True)
        C = U * (S / (S + 0.001 * np.ones(S.shape))) @ U.T
        return C


# def rnn_params(
#     rnn_size,
#     input_size,
#     output_size,
#     input_scaling,
#     spectral_radius,
#     a_dt,
#     bias_scaling=0.8,
#     seed=1235,
# ):
#     """
#     Initializes the parameters for a simple RNN model.

#     Args:
#     rnn_size (int): The number of hidden units in the RNN.
#     input_size (int): The number of input features.
#     output_size (int): The number of output features.
#     input_scaling (float): Scaling factor for the input weights.
#     spectral_radius (float): Desired spectral radius of the recurrent weight matrix.
#     a_dt (float): Time step size.
#     bias_scaling (float, optional): Scaling factor for the bias terms. Defaults to 0.8.
#     seed (int, optional): Seed for the random number generator. Defaults to 1235.

#     Returns:
#     dict: A dictionary containing the initialized parameters.
#     """

#     prng = npy.random.default_rng(seed)

#     def rnn_ini(shape, spectral_radius):
#         w = prng.normal(size=shape)
#         current_spectral_radius = max(abs(npy.linalg.eig(w)[0]))
#         w *= spectral_radius / current_spectral_radius
#         return w

#     params = dict(
#         win=prng.normal(size=(rnn_size, input_size)) * input_scaling,
#         w=rnn_ini((rnn_size, rnn_size), spectral_radius),
#         bias=prng.normal(size=(rnn_size,)) * bias_scaling,
#         wout=prng.normal(size=(output_size, rnn_size)),
#         bias_out=prng.normal(size=(output_size,)) * bias_scaling,
#         a_dt=a_dt * np.ones(rnn_size),
#         x_ini=0.1 * prng.normal(size=(rnn_size)),
#     )

#     return jax.tree_map(lambda x: np.array(x), params)


@functools.partial(jax.jit, static_argnums=4)
def forward_rnn(params, conceptor, ut, x_init=None, autoregressive=False):
    """
    Forward pass of a recurrent neural network (RNN) with optional autoregressive mode.

    Args:
    - params (dict): dictionary containing the RNN parameters (weights and biases).
    - conceptor (ndarray): matrix used to constrain the RNN dynamics.
    - ut (ndarray): input to the RNN.
    - idx (int): index of the RNN to use (in case multiple RNNs are stored in params).
    - x_init (ndarray, optional): initial state of the RNN. Defaults to None.
    - autoregressive (bool, optional): whether to use autoregressive output. Defaults to False.

    Returns:
    - YX (ndarray): output of the RNN.
    """
    if x_init is None:
        x_init = params["x_ini"]

    if conceptor is None:
        conceptor = np.eye(x_init.shape[0])

    key = jax.random.PRNGKey(0)
    lstm = nn.LSTMCell(x_init.shape[0])
    c, _ = lstm.initialize_carry(key, x_init.shape)

    def apply_fun_scan(params, cxy, ut, autoregressive=False):
        c, x, y = cxy

        if autoregressive:
            ut = np.dot(params["wout"], x) + params["bias_out"]

        # TODO: handle the carry
        # x_rnn = np.tanh(params["w"] @ x + params["win"] @ ut + params["bias"])
        (c, _), x_rnn = lstm.apply(params['lstm'], (c, x), ut)

        x = conceptor @ (
            (1 - params["a_dt"]) * x
            + params["a_dt"] * x_rnn
        )

        y = params["wout"] @ x + params["bias_out"]

        cxy = (c, x, y)

        return cxy, np.concatenate((y, x))

    f = functools.partial(apply_fun_scan, params, autoregressive=autoregressive)
    cxy = (c, x_init, np.zeros(params["bias_out"].shape[0]))
    _, yx = jax.lax.scan(f, cxy, ut)
    return yx


<<<<<<< HEAD
@functools.partial(jax.jit, static_argnums=(3,4))
def forward_rnn_interp(params, C_manifold, x_init, ratio=0.5, length=200,spd_interp=None):
=======
@jit
def forward_rnn_interp_old(params, C_manifold, x_init, lambda_t):
>>>>>>> 08a7ef88
    """
    Computes the autoregressive mode forward pass of a recurrent neural network (RNN) with
    interpolated parameters.

    Args:
    - params (dict): dictionary containing the RNN parameters
    - C_manifold (list): list of two matrices representing the two endpoints of the interpolation
    - x_init (ndarray or None): initial hidden state of the RNN; if None, uses params["x_ini"]
    - lambda_t (ndarray): array of interpolation ratios between the two endpoints of C_manifold

    Returns:
    - y_rnn_interp (ndarray):
    - x_rnn_interp (ndarray):
    """
    if x_init is None:
        x_init = params["x_ini"]

    key = jax.random.PRNGKey(0)
    lstm = nn.LSTMCell(x_init.shape[0])
    c, _ = lstm.initialize_carry(key, x_init.shape)

    def apply_fun_scan(params, cxyc, ratio):
        c, x, y, count = cxyc

        C_fb = (1 - ratio) * C_manifold[0] + ratio * C_manifold[1]

        ut = params["wout"] @ x + params["bias_out"]

        # x_rnn = np.tanh(params["w"] @ x + params["win"] @ ut + params["bias"])
        (c, _), x_rnn = lstm.apply(params['lstm'], (c, x), ut)

        x = C_fb @ (
            (1 - params["a_dt"]) * x
            + params["a_dt"] * x_rnn
        )

        y = params["wout"] @ x + params["bias_out"]

        cxyc = (c, x, y, count + 1)

        return cxyc, np.concatenate((y, x))

    f = functools.partial(apply_fun_scan, params)
    cxyc = (c, x_init, np.zeros(params["bias_out"].shape[0]), 0)
    
    lambda_t = np.ones(length) * ratio
    _, yx = jax.lax.scan(f, cxyc, lambda_t)

    y_rnn_interp = yx[:, : -x_init.shape[0]]
    x_rnn_interp = yx[:, -x_init.shape[0]:]
    return x_rnn_interp, y_rnn_interp


@functools.partial(jax.jit, static_argnums=(3, 4, 5))
def forward_rnn_interp(params, C_manifold, x_init, ratio=0.5, length=100, spd_interp=None):
    """
    Computes the autoregressive mode forward pass of a recurrent neural network (RNN) with
    interpolated parameters.

    Args:
    - params (dict): dictionary containing the RNN parameters
    - C_manifold (list): list of two matrices representing the two endpoints of the interpolation
    - x_init (ndarray or None): initial hidden state of the RNN; if None, uses params["x_ini"]
    - lambda_t (ndarray): array of interpolation ratios between the two endpoints of C_manifold

    Returns:
    - y_rnn_interp (ndarray):
    - x_rnn_interp (ndarray):
    """
    if x_init is None:
        x_init = params["x_ini"]

    if spd_interp is not None:
        C_fb = spd_interp(C_manifold[0], C_manifold[1], ratio)
    else:
        C_fb = (1-ratio)*C_manifold[0] + ratio*C_manifold[1]

    key = jax.random.PRNGKey(0)
    lstm = nn.LSTMCell(x_init.shape[0])
    c, _ = lstm.initialize_carry(key, x_init.shape)

    def apply_fun_scan(params, cxyc, ratio):
        c, x, y, count = cxyc

        ut = params["wout"] @ x + params["bias_out"]

        # x_rnn = np.tanh(params["w"] @ x + params["win"] @ ut + params["bias"])
        (c, _), x_rnn = lstm.apply(params['lstm'], (c, x), ut)

        x = C_fb @ (
            (1 - params["a_dt"]) * x
            + params["a_dt"] * x_rnn
        )

        y = params["wout"] @ x + params["bias_out"]

        cxyc = (c, x, y, count + 1)

        return cxyc, np.concatenate((y, x))

    f = functools.partial(apply_fun_scan, params)
    cxyc = (c, x_init, np.zeros(params["bias_out"].shape[0]), 0)
    t = np.linspace(0, 1, length)
    _, yx = jax.lax.scan(f, cxyc, t)

    y_rnn_interp = yx[:, : -x_init.shape[0]]
    x_rnn_interp = yx[:, -x_init.shape[0]:]
    return x_rnn_interp, y_rnn_interp


def wout_ridge_regression(xt: Array, ut: Array, yt_hat: Array, alpha: float) -> Array:
    """Compute updated weights with the given optimizer.

    :param xt: collected reservoir states (T, N)
    :param ut: input (T, K)
    :param yt_hat: desired output (T, L)
    :param optimizer: optimizer object, e.g. linear regression.
    :return W: weight matrix of size (N, N)
    """
    S = xt.copy()
    if alpha is None or alpha == 0.0:
        # linear regression
        # npy.dot(npy.linalg.pinv(S), yt_hat).T
        w_out = npy.dot(npy.linalg.pinv(S), yt_hat).T
    else:
        # ridge regression
        R = npy.dot(S.T, S)
        D = yt_hat
        P = npy.dot(S.T, D)
        w_out = np.dot(npy.linalg.inv(R + alpha * npy.eye(R.shape[0])), P).T
    return w_out


def initialize_wout(params, ut, yt, reg_wout=10):
    """
    Initializes the output weights and bias for a given set of input and output data.

    Args:
    - params (dict): A dictionary containing the RNN parameters.
    - ut (numpy.ndarray): input data of shape (batch_size, num_steps, input_size).
    - yt (numpy.ndarray): output data of shape (batch_size, num_steps, output_size).
    - reg_wout (float): Regularization parameter for the ridge regression.

    Returns:
    - params (dict): updated dictionary of RNN parameters, including output weights and bias.
    - X_flat (numpy.ndarray): RNN hidden state of shape (batch_size * num_steps, hidden_size).
    - Y_flat (numpy.ndarray): flattened output data of shape (batch_size * num_steps, output_size).
    """
    # Record input driven dyna
    yx_vmap = jax.vmap(forward_rnn, in_axes=(None, None, 0, None, None))
    xy = yx_vmap(params, None, ut, params["x_ini"], False)

    X = xy[:, :, ut.shape[2]:]

    X_flat = X.reshape(-1, X.shape[-1])
    X_flat_bias = np.hstack((X_flat, np.ones((X_flat.shape[0], 1))))
    Y_flat = yt.reshape(-1, yt.shape[-1])
    Wout_b = wout_ridge_regression(X_flat_bias, 0, Y_flat, reg_wout)

    Wout = Wout_b[:, :-1]
    b = Wout_b[:, -1]
    return Wout, b, X_flat, Y_flat
    # params["wout"] = Wout
    # params["bias_out"] = b
    # return params, X_flat, Y_flat


def loss_fn(params, u_input, y_reconstruction, aperture, beta_1=0, beta_2=0, washout=0):
    """
    Computes the loss function for a given set of parameters, input, and target output.

    Args:
    - params: dictionary containing the parameters of the RNN model
    - u_input: input sequence of shape (batch_size, seq_len, input_dim)
    - y_reconstruction: target output sequence of shape (batch_size, seq_len, input_dim)
    - aperture: float value representing the aperture of the Conceptor matrix
    - beta_1: float value representing the weight of the Conceptor loss term in the total loss
    - beta_2: float value representing the weight of the mean Conceptor loss term in the total loss
    - washout: integer value representing the number of initial time steps to discard

    Returns:
    - loss: float value representing the total loss
    - tuple containing:
        - err_c: float value representing the Conceptor loss
        - err_c_mean: float value representing the mean Conceptor loss
        - error_per_sample: numpy array of shape (batch_size,) containing the error per sample
        - X: np.array with RNN hidden states of shape (batch_size, seq_len, hidden_dim)
    """
    key = random.PRNGKey(0)

    x_init = (
        None if washout == 0 else random.uniform(key, shape=(params["bias_out"].shape[0],))
    )

    forward_vmap = jax.vmap(forward_rnn, (None, None, 0, None, None))
    yx = forward_vmap(params, None, u_input, x_init, False)

    X = yx[:, :, u_input.shape[2]:]
    y_rnn = yx[:, :, : u_input.shape[2]]

    error_per_sample = np.sum(
        (y_rnn[:, washout:, :] - y_reconstruction[:, washout:, :]) ** 2, axis=2
    )
    error_per_sample = np.mean(error_per_sample, axis=1)

    # get conceptor
    C = jax.vmap(lambda x: compute_conceptor(x, aperture))(X)

    M = jax.vmap(lambda x: np.mean(x, axis=0), (0))(X)

    err_mse = np.mean(error_per_sample)
    err_c = np.linalg.norm(C[0] - C[1])
    err_c_mean = np.linalg.norm(M[0] - M[1])
    # ridge = np.linalg.norm(params["wout"] ** 2) + np.linalg.norm(params["w"] ** 2)
    loss = err_mse + beta_1 * err_c + beta_2 * err_c_mean  # + 0.01 * ridge

    return loss, (err_c, err_c_mean, error_per_sample, X)


@functools.partial(jax.jit, static_argnums=(4, 5, 6, 7, 8))
def update(
    params,
    u_input,
    y_reconstruction,
    opt_state,
    opt_update,
    aperture,
    beta_1=0,
    beta_2=0,
    washout=0,
):
    """
    Update the parameters of a recurrent neural network using the given input and output data.

    Args:
    - params: the current parameters of the RNN
    - u_input: the input data to the RNN
    - y_reconstruction: the output data from the RNN
    - opt_state: the current state of the optimizer
    - opt_update: the update function for the optimizer
    - aperture: the size of the conceptor aperture used in the loss function
    - beta_1: the beta_1 parameter for the conceptor distance loss (default 0)
    - beta_2: the beta_2 parameter for the mean state loss (default 0)
    - washout: the number of time steps to use for washout (default 0)

    Returns:
    - opt_state: the updated state of the optimizer
    - loss: the current loss value
    - err_c: the conceptor error value
    - err_c_mean: the current mean error value for the states
    - err_mse: the current mean squared error value
    - X: the current output of the RNN
    - grads_norm: the norm of the gradients used in the update
    """
    (loss, ret), grads = jax.value_and_grad(loss_fn, has_aux=True)(
        params, u_input, y_reconstruction, aperture, beta_1, beta_2, washout
    )

    err_c, err_c_mean, err_mse, X = ret

    # compute gradient norms
    nrm = jax.tree_map(lambda g: np.linalg.norm(g), grads)
    grads_norm, _ = jax.tree_util.tree_flatten(nrm)

    # gradient update
    updates, opt_state = opt_update(grads, opt_state, params)
    params = optax.apply_updates(params, updates)

    # create a dict that contains all values that should be logged
    info = dict(
        loss=loss,
        err_c=err_c,
        err_c_mean=err_c_mean,
        err_mse=err_mse,
        grads_norm=grads_norm,
    )

    return params, opt_state, X, info<|MERGE_RESOLUTION|>--- conflicted
+++ resolved
@@ -133,13 +133,8 @@
     return yx
 
 
-<<<<<<< HEAD
-@functools.partial(jax.jit, static_argnums=(3,4))
-def forward_rnn_interp(params, C_manifold, x_init, ratio=0.5, length=200,spd_interp=None):
-=======
 @jit
 def forward_rnn_interp_old(params, C_manifold, x_init, lambda_t):
->>>>>>> 08a7ef88
     """
     Computes the autoregressive mode forward pass of a recurrent neural network (RNN) with
     interpolated parameters.
