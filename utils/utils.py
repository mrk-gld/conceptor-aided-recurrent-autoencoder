--- conflicted
+++ resolved
@@ -2,6 +2,7 @@
 import jax.numpy as jnp
 import numpy as np
 import matplotlib.pyplot as plt
+from sklearn.decomposition import PCA
 from sklearn.decomposition import PCA
 
 from utils.rnn_utils import forward_rnn_interp as forward_rnn_interp_rnn
@@ -95,9 +96,6 @@
     plt.legend()
     plt.tight_layout()
     plt.savefig(f'{log_folder}/plots/interpolation_{filename}.png')
-<<<<<<< HEAD
-    plt.close()
-=======
     plt.close()
     
     
@@ -175,5 +173,4 @@
     acf_1 = np.mean(acf_diff_1)
     acf_2 = np.mean(acf_diff_2)
     
-    return jsd_1, jsd_2, acf_1, acf_2
->>>>>>> 74e1a5b6
+    return jsd_1, jsd_2, acf_1, acf_2